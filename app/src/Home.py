##################################################
# This is the main/entry-point file for the 
# sample application for your project
##################################################

# Set up basic logging infrastructure
import logging
logging.basicConfig(format='%(filename)s:%(lineno)s:%(levelname)s -- %(message)s', level=logging.INFO)
logger = logging.getLogger(__name__)

# import the main streamlit library as well
# as SideBarLinks function from src/modules folder
import streamlit as st
from modules.nav import SideBarLinks

# streamlit supports reguarl and wide layout (how the controls
# are organized/displayed on the screen).
st.set_page_config(layout = 'wide')

# If a user is at this page, we assume they are not 
# authenticated.  So we change the 'authenticated' value
# in the streamlit session_state to false. 
st.session_state['authenticated'] = False

# Use the SideBarLinks function from src/modules/nav.py to control
# the links displayed on the left-side panel. 
# IMPORTANT: ensure src/.streamlit/config.toml sets
# showSidebarNavigation = false in the [client] section
SideBarLinks(show_home=True)

# ***************************************************
#    The major content of this page
# ***************************************************

# set the title of the page and provide a simple prompt. 
logger.info("Loading the Home page of the app")
st.title('BallWatch Basketball Analytics Application')
st.write('\n\n')
st.write('### Select a user to log in:')

# Create a dropdown menu for user selection
user_options = {
    "Johnny Evans - The Superfan": {
        "role": "superfan",
        "first_name": "Johnny",
        "page": "pages/00_Pol_Strat_Home.py", #update this
        "bio": "Johnny Evans (25M) is an avid basketball fan who stays up to date with all his favorite players and teams. He finds typical basketball media sources too surface-level and appreciates an analytical approach to the game. On top of this, he likes to do some sports betting in his free time, and is always looking to find an edge."
    },
    "Mike Lewis - Data Engineer": {
        "role": "data_engineer", 
        "first_name": "Mike",
        "page": "pages/10_USAID_Worker_Home.py", #update this
        "bio": "Mike has a B.S. in Computer Science and 7 years of experience as a data engineer, specializing in real-time data pipelines and sports analytics. He's passionate about basketball and joined BallWatch to help elevate the game through better backend systems. Mike's primary responsibility is to ensure that BallWatch's data infrastructure stays reliable, accurate, and scalable. He manages ingestion from live APIs, updates datasets post-game, and occasionally runs manual queries for analysts or coaches. He also supports feature development by designing new tables or optimizing old ones."
    },
    "Marcus Thompson - Head Coach": {
        "role": "head_coach",
        "first_name": "Marcus", 
<<<<<<< HEAD
        "page": "pages/20_Admin_Home.py", #update this
=======
        "page": "pages/30_Head_Coach_Home.py", #update this
>>>>>>> fabd32fc
        "bio": "Marcus Thompson is the new head coach of the Nets, and together with the new GM, he wants to bring analytical basketball to Brooklyn. During his previous head coaching stints, he was often bogged down by dense spreadsheets and large PDF reports that were difficult to digest in between games. To coach effectively, he needs actionable insights and clear recommendations that help him plan strategies and make adjustments on the fly. This approach allows him to communicate confidently with his players while making decisions he knows are backed by solid statistics."
    },
    "Andre Wu - General Manager": {
        "role": "general_manager",
        "first_name": "Andre", 
        "page": "pages/20_Admin_Home.py", #update this
        "bio": "Andre Wu is the new general manager for the Brooklyn Nets. Historically plagued with losing seasons, Brooklyn is tired of losing and has high expectations for Andre Wu in his first season as the organization's general. Andre Wu plans to rely heavily on advanced analytics and statistics to help rebuild the Nets organization."
    }
}

selected_user = st.selectbox(
    "Choose a user:",
    options=list(user_options.keys()),
    index=0
)

# Display bio for selected user
if selected_user:
    user_info = user_options[selected_user]
    st.write("---")
    st.write(f"**About {user_info['first_name']}:**")
    st.write(user_info['bio'])
    st.write("---")

# Login button
if st.button("Login", type='primary', use_container_width=True):
    if selected_user:
        user_info = user_options[selected_user]
        
        # Set session state variables
        st.session_state['authenticated'] = True
        st.session_state['role'] = user_info['role']
        st.session_state['first_name'] = user_info['first_name']
        
        # Log the login action
        logger.info(f"Logging in as {selected_user}")
        
        # Navigate to the appropriate page
        st.switch_page(user_info['page'])<|MERGE_RESOLUTION|>--- conflicted
+++ resolved
@@ -55,11 +55,7 @@
     "Marcus Thompson - Head Coach": {
         "role": "head_coach",
         "first_name": "Marcus", 
-<<<<<<< HEAD
-        "page": "pages/20_Admin_Home.py", #update this
-=======
         "page": "pages/30_Head_Coach_Home.py", #update this
->>>>>>> fabd32fc
         "bio": "Marcus Thompson is the new head coach of the Nets, and together with the new GM, he wants to bring analytical basketball to Brooklyn. During his previous head coaching stints, he was often bogged down by dense spreadsheets and large PDF reports that were difficult to digest in between games. To coach effectively, he needs actionable insights and clear recommendations that help him plan strategies and make adjustments on the fly. This approach allows him to communicate confidently with his players while making decisions he knows are backed by solid statistics."
     },
     "Andre Wu - General Manager": {

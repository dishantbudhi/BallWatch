##################################################
# This is the main/entry-point file for the 
# sample application for your project
##################################################

# Set up basic logging infrastructure
import logging
logging.basicConfig(format='%(filename)s:%(lineno)s:%(levelname)s -- %(message)s', level=logging.INFO)
logger = logging.getLogger(__name__)

# import the main streamlit library as well
# as SideBarLinks function from src/modules folder
import streamlit as st
from modules.nav import SideBarLinks

# streamlit supports reguarl and wide layout (how the controls
# are organized/displayed on the screen).
st.set_page_config(layout = 'wide')

# If a user is at this page, we assume they are not 
# authenticated.  So we change the 'authenticated' value
# in the streamlit session_state to false. 
st.session_state['authenticated'] = False

# Use the SideBarLinks function from src/modules/nav.py to control
# the links displayed on the left-side panel. 
# IMPORTANT: ensure src/.streamlit/config.toml sets
# showSidebarNavigation = false in the [client] section
SideBarLinks(show_home=True)

# ***************************************************
#    The major content of this page
# ***************************************************

# set the title of the page and provide a simple prompt. 
logger.info("Loading the Home page of the app")
st.title('BallWatch Basketball Analytics Application')
st.write('\n\n')
st.write('### Select a user to log in:')

# Create a dropdown menu for user selection
user_options = {
    "Johnny Evans - The Superfan": {
        "role": "superfan",
        "first_name": "Johnny",
<<<<<<< HEAD
        "page": "pages/10_Superfan_Home.py", #update this
=======
        "page": "pages/10_Superfan_Home.py",
>>>>>>> 37063b6a
        "bio": "Johnny Evans (25M) is an avid basketball fan who stays up to date with all his favorite players and teams. He finds typical basketball media sources too surface-level and appreciates an analytical approach to the game. On top of this, he likes to do some sports betting in his free time, and is always looking to find an edge."
    },
    "Mike Lewis - Data Engineer": {
        "role": "data_engineer", 
        "first_name": "Mike",
        "page": "pages/20_Data_Engineer_Home.py",
        "bio": "Mike has a B.S. in Computer Science and 7 years of experience as a data engineer, specializing in real-time data pipelines and sports analytics. He's passionate about basketball and joined BallWatch to help elevate the game through better backend systems. Mike's primary responsibility is to ensure that BallWatch's data infrastructure stays reliable, accurate, and scalable. He manages ingestion from live APIs, updates datasets post-game, and occasionally runs manual queries for analysts or coaches. He also supports feature development by designing new tables or optimizing old ones."
    },
    "Marcus Thompson - Head Coach": {
        "role": "head_coach",
        "first_name": "Marcus", 
        "page": "pages/30_Head_Coach_Home.py", #update this
        "bio": "Marcus Thompson is the new head coach of the Nets, and together with the new GM, he wants to bring analytical basketball to Brooklyn. During his previous head coaching stints, he was often bogged down by dense spreadsheets and large PDF reports that were difficult to digest in between games. To coach effectively, he needs actionable insights and clear recommendations that help him plan strategies and make adjustments on the fly. This approach allows him to communicate confidently with his players while making decisions he knows are backed by solid statistics."
    },
    "Andre Wu - General Manager": {
        "role": "general_manager",
        "first_name": "Andre", 
        "page": "pages/40_General_Manager_Home.py", #update this
        "bio": "Andre Wu is the new general manager for the Brooklyn Nets. Historically plagued with losing seasons, Brooklyn is tired of losing and has high expectations for Andre Wu in his first season as the organization's general manager. Andre Wu plans to rely heavily on advanced analytics and statistics to help rebuild the Nets organization."
    }
}

selected_user = st.selectbox(
    "Choose a user:",
    options=list(user_options.keys()),
    index=0
)

# Display bio for selected user
if selected_user:
    user_info = user_options[selected_user]
    st.write("---")
    st.write(f"**About {user_info['first_name']}:**")
    st.write(user_info['bio'])
    st.write("---")

# Login button
if st.button("Login", type='primary', use_container_width=True):
    if selected_user:
        user_info = user_options[selected_user]
        
        # Set session state variables
        st.session_state['authenticated'] = True
        st.session_state['role'] = user_info['role']
        st.session_state['first_name'] = user_info['first_name']
        
        # Log the login action
        logger.info(f"Logging in as {selected_user}")
        
        # Navigate to the appropriate page
        st.switch_page(user_info['page'])<|MERGE_RESOLUTION|>--- conflicted
+++ resolved
@@ -43,11 +43,7 @@
     "Johnny Evans - The Superfan": {
         "role": "superfan",
         "first_name": "Johnny",
-<<<<<<< HEAD
         "page": "pages/10_Superfan_Home.py", #update this
-=======
-        "page": "pages/10_Superfan_Home.py",
->>>>>>> 37063b6a
         "bio": "Johnny Evans (25M) is an avid basketball fan who stays up to date with all his favorite players and teams. He finds typical basketball media sources too surface-level and appreciates an analytical approach to the game. On top of this, he likes to do some sports betting in his free time, and is always looking to find an edge."
     },
     "Mike Lewis - Data Engineer": {

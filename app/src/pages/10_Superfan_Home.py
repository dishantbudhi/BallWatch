import logging
logger = logging.getLogger(__name__)

import streamlit as st
from modules.nav import SideBarLinks

st.set_page_config(layout='wide')
SideBarLinks()

st.title(f"Welcome Super Fan, {st.session_state.get('first_name', 'Guest')}.")
st.write('')
st.write('')
st.write('### What would you like to do today?')

<<<<<<< HEAD
if st.button('Game Stats',
=======
if st.button('View Player Stats',
>>>>>>> 37063b6a
             type='primary',
             use_container_width=True):
    st.switch_page('pages/11_Player_Stats.py')

<<<<<<< HEAD
if st.button('Player Stats',
             type='primary',
             use_container_width=True):
    st.switch_page('pages/11_Player_Stats.py')
=======
if st.button('Player Comparisons',
             type='primary',
             use_container_width=True):
    st.switch_page('pages/12_Player_Comparison.py')

if st.button('Historical Game Results',
             type='primary',
             use_container_width=True):
    st.switch_page('pages/13_Historical_Game_Results.py')
>>>>>>> 37063b6a
<|MERGE_RESOLUTION|>--- conflicted
+++ resolved
@@ -12,28 +12,12 @@
 st.write('')
 st.write('### What would you like to do today?')
 
-<<<<<<< HEAD
 if st.button('Game Stats',
-=======
-if st.button('View Player Stats',
->>>>>>> 37063b6a
              type='primary',
              use_container_width=True):
     st.switch_page('pages/11_Player_Stats.py')
 
-<<<<<<< HEAD
 if st.button('Player Stats',
              type='primary',
              use_container_width=True):
-    st.switch_page('pages/11_Player_Stats.py')
-=======
-if st.button('Player Comparisons',
-             type='primary',
-             use_container_width=True):
-    st.switch_page('pages/12_Player_Comparison.py')
-
-if st.button('Historical Game Results',
-             type='primary',
-             use_container_width=True):
-    st.switch_page('pages/13_Historical_Game_Results.py')
->>>>>>> 37063b6a
+    st.switch_page('pages/11_Player_Stats.py')
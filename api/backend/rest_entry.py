from flask import Flask

from backend.db_connection import db
<<<<<<< HEAD
from backend.customers.customer_routes import customers
from backend.products.products_routes import products
from backend.simple.simple_routes import simple_routes
from backend.games.game_plan_routes import game_plan_routes

=======

# Basketball App API Routes
from backend.players.players_routes import players
from backend.teams.teams_routes import teams
from backend.games.games_routes import games
from backend.analytics.analytics_routes import analytics
from backend.strategy.strategy_routes import strategy
from backend.admin.admin_routes import admin
>>>>>>> a02d44eb

import os
from dotenv import load_dotenv

def create_app():
    app = Flask(__name__)

    # Load environment variables from .env file
    load_dotenv()

    # Secret key for session security
    app.config['SECRET_KEY'] = os.getenv('SECRET_KEY')

    # MySQL database configuration
    app.config['MYSQL_DATABASE_USER'] = os.getenv('DB_USER').strip()
    app.config['MYSQL_DATABASE_PASSWORD'] = os.getenv('MYSQL_ROOT_PASSWORD').strip()
    app.config['MYSQL_DATABASE_HOST'] = os.getenv('DB_HOST').strip()
    app.config['MYSQL_DATABASE_PORT'] = int(os.getenv('DB_PORT').strip())
    app.config['MYSQL_DATABASE_DB'] = os.getenv('DB_NAME').strip()

    # Initialize the database connection
    app.logger.info('Initializing database connection...')
    db.init_app(app)

    # Register Basketball App API Blueprints
    app.logger.info('Registering Basketball API blueprints...')
    
    # Core basketball routes - all under /api prefix
    app.register_blueprint(players,     url_prefix='/api')
    app.register_blueprint(teams,       url_prefix='/api')
    app.register_blueprint(games,       url_prefix='/api')
    app.register_blueprint(analytics,   url_prefix='/api')
    app.register_blueprint(strategy,    url_prefix='/api')
    app.register_blueprint(admin,       url_prefix='/api')
    
    app.logger.info('Basketball API routes registered successfully!')
    app.logger.info('Available endpoints:')
    app.logger.info('  Core Routes:')
    app.logger.info('    - /api/players')
    app.logger.info('    - /api/players/{id}/stats')
    app.logger.info('    - /api/teams')
    app.logger.info('    - /api/teams/{id}/players')
    app.logger.info('    - /api/games')
    app.logger.info('  Analytics Routes:')
    app.logger.info('    - /api/player-comparisons')
    app.logger.info('    - /api/player-matchups')
    app.logger.info('    - /api/opponent-reports')
    app.logger.info('    - /api/lineup-configurations')
    app.logger.info('    - /api/season-summaries')
    app.logger.info('  Strategy Routes:')
    app.logger.info('    - /api/game-plans')
    app.logger.info('    - /api/draft-evaluations')
    app.logger.info('  Admin Routes:')
    app.logger.info('    - /api/system-health')
    app.logger.info('    - /api/data-loads')
    app.logger.info('    - /api/error-logs')
    app.logger.info('    - /api/data-errors')
    app.logger.info('    - /api/data-cleanup')
    app.logger.info('    - /api/data-validation')

<<<<<<< HEAD
    # Register the routes from each Blueprint with the app object
    # and give a url prefix to each
    app.logger.info('current_app(): registering blueprints with Flask app object.')   
    app.register_blueprint(simple_routes)
    app.register_blueprint(game_plan_routes)
    app.register_blueprint(customers,   url_prefix='/c')
    app.register_blueprint(products,    url_prefix='/p')

    # Don't forget to return the app object
    return app
=======
    return app
>>>>>>> a02d44eb
<|MERGE_RESOLUTION|>--- conflicted
+++ resolved
@@ -1,13 +1,6 @@
 from flask import Flask
 
 from backend.db_connection import db
-<<<<<<< HEAD
-from backend.customers.customer_routes import customers
-from backend.products.products_routes import products
-from backend.simple.simple_routes import simple_routes
-from backend.games.game_plan_routes import game_plan_routes
-
-=======
 
 # Basketball App API Routes
 from backend.players.players_routes import players
@@ -16,7 +9,6 @@
 from backend.analytics.analytics_routes import analytics
 from backend.strategy.strategy_routes import strategy
 from backend.admin.admin_routes import admin
->>>>>>> a02d44eb
 
 import os
 from dotenv import load_dotenv
@@ -77,17 +69,4 @@
     app.logger.info('    - /api/data-cleanup')
     app.logger.info('    - /api/data-validation')
 
-<<<<<<< HEAD
-    # Register the routes from each Blueprint with the app object
-    # and give a url prefix to each
-    app.logger.info('current_app(): registering blueprints with Flask app object.')   
-    app.register_blueprint(simple_routes)
-    app.register_blueprint(game_plan_routes)
-    app.register_blueprint(customers,   url_prefix='/c')
-    app.register_blueprint(products,    url_prefix='/p')
-
-    # Don't forget to return the app object
-    return app
-=======
-    return app
->>>>>>> a02d44eb
+    return app